use std::collections::BTreeSet;
use std::ffi::OsStr;
use std::fs::{self, File};
use std::os::fd::AsRawFd;
use std::os::unix::prelude::{OsStrExt, PermissionsExt};
use std::path::{Path, PathBuf};
use std::string::ToString;

use anyhow::{anyhow, Context, Result};
use base32ct::{Base32Unpadded, Encoding};
use nix::unistd::syncfs;
use sha2::{Digest, Sha256};
use tempfile::TempDir;

use crate::architecture::SystemdArchitectureExt;
use crate::cli::Mode;
use crate::esp::SystemdEspPaths;
use crate::version::SystemdVersion;
use lanzaboote_tool::architecture::Architecture;
use lanzaboote_tool::esp::EspPaths;
use lanzaboote_tool::gc::Roots;
use lanzaboote_tool::generation::{Generation, GenerationLink};
use lanzaboote_tool::os_release::OsRelease;
use lanzaboote_tool::pe::{self, append_initrd_secrets, lanzaboote_image};
use lanzaboote_tool::signature::Signer;
use lanzaboote_tool::uki;
use lanzaboote_tool::utils::{file_hash, SecureTempDirExt};

pub struct Installer<S: Signer> {
    mode: Mode,
    broken_gens: BTreeSet<u64>,
    gc_roots: Roots,
    lanzaboote_stub: PathBuf,
    systemd: PathBuf,
    systemd_ukify: PathBuf,
    systemd_boot_loader_config: PathBuf,
    signer: S,
    configuration_limit: usize,
    esp_paths: SystemdEspPaths,
    generation_links: Vec<PathBuf>,
    arch: Architecture,
    extra_ukify_args: Vec<String>,
}

#[allow(clippy::too_many_arguments)]
impl<S: Signer> Installer<S> {
    pub fn new(
        mode: Mode,
        lanzaboote_stub: PathBuf,
        arch: Architecture,
        systemd: PathBuf,
        systemd_ukify: PathBuf,
        systemd_boot_loader_config: PathBuf,
        signer: S,
        configuration_limit: usize,
        esp: PathBuf,
        generation_links: Vec<PathBuf>,
        extra_ukify_args: Vec<String>,
    ) -> Self {
        let mut gc_roots = Roots::new();
        let esp_paths = SystemdEspPaths::new(esp, arch);
        gc_roots.extend(esp_paths.iter());

        Self {
            mode,
            broken_gens: BTreeSet::new(),
            gc_roots,
            lanzaboote_stub,
            systemd,
            systemd_ukify,
            systemd_boot_loader_config,
            signer,
            configuration_limit,
            esp_paths,
            generation_links,
            arch,
            extra_ukify_args,
        }
    }

    pub fn install(&mut self) -> Result<()> {
        log::info!("Installing Lanzaboote to {:?}...", self.esp_paths.esp);

        let mut links = self
            .generation_links
            .iter()
            .map(GenerationLink::from_path)
            .collect::<Result<Vec<GenerationLink>>>()?;

        // Sort the links by version, so that the limit actually skips the oldest generations.
        links.sort_by_key(|l| l.version);

        // A configuration limit of 0 means there is no limit.
        if self.configuration_limit > 0 {
            // Only install the number of generations configured. Reverse the list to only take the
            // latest generations and then, after taking them, reverse the list again so that the
            // generations are installed from oldest to newest, i.e. from smallest to largest
            // generation version.
            links = links
                .into_iter()
                .rev()
                .take(self.configuration_limit)
                .rev()
                .collect()
        };
        self.install_generations_from_links(&links)?;

        self.install_systemd_boot()?;

        if self.broken_gens.is_empty() {
            log::info!("Collecting garbage...");
            // Only collect garbage in these two directories. This way, no files that do not belong to
            // the NixOS installation are deleted. Lanzatool takes full control over the esp/EFI/nixos
            // directory and deletes ALL files that it doesn't know about. Dual- or multiboot setups
            // that need files in this directory will NOT work.
            self.gc_roots.collect_garbage(&self.esp_paths.nixos)?;
            // The esp/EFI/Linux directory is assumed to be potentially shared with other distros.
            // Thus, only files that start with "nixos-" are garbage collected (i.e. potentially
            // deleted).
            self.gc_roots
                .collect_garbage_with_filter(&self.esp_paths.linux, |p| {
                    p.file_name()
                        .and_then(|n| n.to_str())
                        .map_or(false, |n| n.starts_with("nixos-"))
                })?;
        } else {
            // This might produce a ridiculous message if you have a lot of malformed generations.
            let warning = indoc::formatdoc! {"
                Garbage collection is disabled because you have malformed NixOS generations that do
                not contain a readable bootspec document.

                Remove the malformed generations to re-enable garbage collection with
                `nix-env --delete-generations {}`
            ", self.broken_gens.iter().map(ToString::to_string).collect::<Vec<String>>().join(" ")};
            log::warn!("{warning}");
        };

        log::info!("Successfully installed Lanzaboote.");
        Ok(())
    }

    /// Install all generations from the provided `GenerationLinks`.
    fn install_generations_from_links(&mut self, links: &[GenerationLink]) -> Result<()> {
        let generations = links
            .iter()
            .filter_map(|link| {
                let generation_result = Generation::from_link(link)
                    .with_context(|| format!("Failed to build generation from link: {link:?}"));

                // Ignore failing to read a generation so that old malformed generations do not stop
                // lzbt from working.
                if generation_result.is_err() {
                    // If there is ANY malformed generation present, completely disable all garbage
                    // collection to protect the old generations from being deleted. The user has
                    // to manually intervene by getting rid of the old generations to re-enable
                    // garbage collection. This safeguard against catastrophic failure in case of
                    // unhandled upstream changes to NixOS.
                    self.broken_gens.insert(link.version);
                }

                generation_result.ok()
            })
            .collect::<Vec<Generation>>();

        if generations.is_empty() {
            // We can't continue, because we would remove all boot entries, if we did.
            return Err(anyhow!("No bootable generations found! Aborting to avoid unbootable system. Please check for Lanzaboote updates!"));
        }

        for generation in generations {
            // The kernels and initrds are content-addressed.
            // Thus, this cannot overwrite files of old generation with different content.
            self.install_generation(&generation)
                .with_context(|| format!("Failed to install generation {}", generation.version))?;
            for (name, bootspec) in &generation.spec.bootspec.specialisations {
                let specialised_generation = generation.specialise(name, bootspec);
                self.install_generation(&specialised_generation)
                    .context("Failed to install specialisation.")?;
            }
        }

        // Sync files to persistent storage. This may improve the
        // chance of a consistent boot directory in case the system
        // crashes.
        let boot = File::open(&self.esp_paths.esp).context("Failed to open ESP root directory.")?;
        syncfs(boot.as_raw_fd()).context("Failed to sync ESP filesystem.")?;

        Ok(())
    }

    /// Install the given `Generation`.
    ///
    /// The kernel and initrd are content-addressed, and the stub name identifies the generation.
    /// Hence, this function cannot overwrite files of other generations with different contents.
    /// All installed files are added as garbage collector roots.
    fn install_generation(&mut self, generation: &Generation) -> Result<()> {
        // If the generation is already properly installed, don't overwrite it.
        if self.register_installed_generation(generation).is_ok() {
            return Ok(());
        }

        let tempdir = TempDir::new().context("Failed to create temporary directory.")?;
        let bootspec = &generation.spec.bootspec.bootspec;

        // The kernel is a file in /nix/store/eeeeeeeeeeeeeeeeeeeeeeeeeeeeeeee-linux-<version>/.
        // (On x86, that file is called bzImage, but other architectures may differ.)
        let kernel_dirname = bootspec
            .kernel
            .parent()
            .and_then(Path::file_name)
            .and_then(OsStr::to_str)
            .context("Failed to extract the kernel directory name.")?;
        let kernel_version = kernel_dirname
            .rsplit('-')
            .next()
            .context("Failed to extract the kernel version.")?;

        let stub_target = self
            .esp_paths
            .linux
            .join(stub_name(generation, &self.signer)?);
        self.gc_roots.extend([&stub_target]);

        let os_release = OsRelease::from_generation(generation)
            .context("Failed to build OsRelease from generation.")?;

        let os_release_contents = os_release.to_string();

        let kernel_cmdline =
            assemble_kernel_cmdline(&bootspec.init, bootspec.kernel_params.clone());

        if let Mode::Uki = self.mode {
            ensure_parent_dir(&stub_target);
            uki::uki_image(
                &stub_target,
                &self.systemd_ukify,
                &self.signer,
                &os_release_contents,
                &kernel_cmdline,
                &bootspec.kernel,
                bootspec
                    .initrd
                    .as_ref()
                    .context("Lanzaboote does not support missing initrd yet.")?,
                &self.extra_ukify_args,
            )
            .context("Failed to install systemd ukify image.")?;
            return Ok(());
        };

        // Install the kernel and record its path on the ESP.
        let kernel_target = self
            .install_nixos_ca(&bootspec.kernel, &format!("kernel-{}", kernel_version))
            .context("Failed to install the kernel.")?;

        // Assemble and install the initrd, and record its path on the ESP.
        // It is not needed to write the initrd in a temporary directory
        // if we do not have any initrd secret.
        let initrd_location = if bootspec.initrd_secrets.is_some() {
            tempdir
                .write_secure_file(
                    fs::read(
                        bootspec
                            .initrd
                            .as_ref()
                            .context("Lanzaboote does not support missing initrd yet.")?,
                    )
                    .context("Failed to read the initrd.")?,
                )
                .context("Failed to copy the initrd to the temporary directory.")?
        } else {
            bootspec
                .initrd
                .clone()
                .expect("Lanzaboote does not support missing initrd yet.")
        };

        if let Some(initrd_secrets_script) = &bootspec.initrd_secrets {
            append_initrd_secrets(initrd_secrets_script, &initrd_location, generation.version)?;
        }
        let initrd_target = self
            .install_nixos_ca(&initrd_location, &format!("initrd-{}", kernel_version))
            .context("Failed to install the initrd.")?;

        // Assemble, sign and install the Lanzaboote stub.
        let parameters = pe::StubParameters::new(
            &self.lanzaboote_stub,
            &bootspec.kernel,
            &initrd_location,
            &kernel_target,
            &initrd_target,
            &self.esp_paths.esp,
        )?
        .with_cmdline(&kernel_cmdline)
        .with_os_release_contents(os_release_contents.as_bytes());

        let lanzaboote_image_path = lanzaboote_image(&tempdir, &parameters)
            .context("Failed to build and sign lanzaboote stub image.")?;

<<<<<<< HEAD
=======
        let stub_target = self
            .esp_paths
            .linux
            .join(stub_name(generation, &self.signer).context("Get stub name")?);
        self.gc_roots.extend([&stub_target]);
>>>>>>> 2fa1368f
        install_signed(&self.signer, &lanzaboote_image_path, &stub_target)
            .context("Failed to install the Lanzaboote stub.")?;

        Ok(())
    }

    /// Register the files of an already installed generation as garbage collection roots.
    ///
    /// An error should not be considered fatal; the generation should be (re-)installed instead.
    fn register_installed_generation(&mut self, generation: &Generation) -> Result<()> {
        let stub_target = self
            .esp_paths
            .linux
            .join(stub_name(generation, &self.signer).context("While getting stub name")?);
        let stub = fs::read(&stub_target)
            .with_context(|| format!("Failed to read the stub: {}", stub_target.display()))?;
        let kernel_path = resolve_efi_path(
            &self.esp_paths.esp,
            pe::read_section_data(&stub, ".linux").context("Missing kernel path.")?,
        )?;
        let initrd_path = resolve_efi_path(
            &self.esp_paths.esp,
            pe::read_section_data(&stub, ".initrd").context("Missing initrd path.")?,
        )?;

        if !kernel_path.exists() && !initrd_path.exists() {
            anyhow::bail!("Missing kernel or initrd.");
        }
        self.gc_roots
            .extend([&stub_target, &kernel_path, &initrd_path]);

        Ok(())
    }

    /// Install a content-addressed file to the `EFI/nixos` directory on the ESP.
    ///
    /// It is automatically added to the garbage collector roots.
    /// The full path to the target file is returned.
    fn install_nixos_ca(&mut self, from: &Path, label: &str) -> Result<PathBuf> {
        let hash = file_hash(from).context("Failed to read the source file.")?;
        let to = self.esp_paths.nixos.join(format!(
            "{}-{}.efi",
            label,
            Base32Unpadded::encode_string(&hash)
        ));
        self.gc_roots.extend([&to]);
        install(from, &to)?;
        Ok(to)
    }

    /// Install systemd-boot to ESP.
    ///
    /// systemd-boot is only updated when a newer version is available OR when the currently
    /// installed version is not signed. This enables switching to Lanzaboote without having to
    /// manually delete previous unsigned systemd-boot binaries and minimizes the number of writes
    /// to the ESP.
    ///
    /// Checking for the version also allows us to skip buggy systemd versions in the future.
    fn install_systemd_boot(&self) -> Result<()> {
        let systemd_boot = self
            .systemd
            .join("lib/systemd/boot/efi")
            .join(self.arch.systemd_filename());

        let paths = [
            (&systemd_boot, &self.esp_paths.efi_fallback),
            (&systemd_boot, &self.esp_paths.systemd_boot),
        ];

        for (from, to) in paths {
            let newer_systemd_boot_available = newer_systemd_boot(from, to)?;
            if newer_systemd_boot_available {
                log::info!("Updating {to:?}...")
            };
            let systemd_boot_is_signed = &self.signer.verify_path(to)?;
            if !systemd_boot_is_signed {
                log::warn!("${to:?} is not signed. Replacing it with a signed binary...")
            };

            if newer_systemd_boot_available || !systemd_boot_is_signed {
                install_signed(&self.signer, from, to)
                    .with_context(|| format!("Failed to install systemd-boot binary to: {to:?}"))?;
            }
        }

        install(
            &self.systemd_boot_loader_config,
            &self.esp_paths.systemd_boot_loader_config,
        )
        .with_context(|| {
            format!(
                "Failed to install systemd-boot loader.conf to {:?}",
                &self.esp_paths.systemd_boot_loader_config
            )
        })?;

        Ok(())
    }
}

/// Translate an EFI path to an absolute path on the mounted ESP.
fn resolve_efi_path(esp: &Path, efi_path: &[u8]) -> Result<PathBuf> {
    Ok(esp.join(std::str::from_utf8(&efi_path[1..])?.replace('\\', "/")))
}

/// Compute the file name to be used for the stub of a certain generation, signed with the given key.
///
/// The generated name is input-addressed by the toplevel corresponding to the generation and the public part of the signing key.
fn stub_name<S: Signer>(generation: &Generation, signer: &S) -> Result<PathBuf> {
    let bootspec = &generation.spec.bootspec.bootspec;
    let public_key = signer.get_public_key()?;
    let stub_inputs = [
        // Generation numbers can be reused if the latest generation was deleted.
        // To detect this, the stub path depends on the actual toplevel used.
        ("toplevel", bootspec.toplevel.0.as_os_str().as_bytes()),
        // If the key is rotated, the signed stubs must be re-generated.
        // So we make their path depend on the public key used for signature.
        ("public_key", &public_key),
    ];
    let stub_input_hash = Base32Unpadded::encode_string(&Sha256::digest(
        serde_json::to_string(&stub_inputs).unwrap(),
    ));
    if let Some(specialisation_name) = &generation.specialisation_name {
        Ok(PathBuf::from(format!(
            "nixos-generation-{}-specialisation-{}-{}.efi",
            generation, specialisation_name, stub_input_hash
        )))
    } else {
        Ok(PathBuf::from(format!(
            "nixos-generation-{}-{}.efi",
            generation, stub_input_hash
        )))
    }
}

/// Install a PE file. The PE gets signed in the process.
///
/// If the file already exists at the destination, it is overwritten.
///
/// This is implemented as an atomic write. The file is first written to the destination with a
/// `.tmp` suffix and then renamed to its final name. This is atomic, because a rename is an atomic
/// operation on POSIX platforms.
fn install_signed(signer: &impl Signer, from: &Path, to: &Path) -> Result<()> {
    log::debug!("Signing and installing {to:?}...");
    let to_tmp = to.with_extension(".tmp");
    ensure_parent_dir(&to_tmp);
    signer
        .sign_and_copy(from, &to_tmp)
        .with_context(|| format!("Failed to copy and sign file from {from:?} to {to:?}"))?;
    fs::rename(&to_tmp, to).with_context(|| {
        format!("Failed to move temporary file {to_tmp:?} to final location {to:?}")
    })?;
    Ok(())
}

/// Install an arbitrary file.
///
/// The file is only copied if
///     (1) it doesn't exist at the destination or,
///     (2) the hash of the file at the destination does not match the hash of the source file.
fn install(from: &Path, to: &Path) -> Result<()> {
    if !to.exists() || file_hash(from)? != file_hash(to)? {
        force_install(from, to)?;
    }
    Ok(())
}

/// Forcibly install an arbitrary file.
///
/// If the file already exists at the destination, it is overwritten.
///
/// This function is only designed to copy files to the ESP. It sets the permission bits of the
/// file at the destination to 0o755, the expected permissions for a vfat ESP. This is useful for
/// producing file systems trees which can then be converted to a file system image.
fn force_install(from: &Path, to: &Path) -> Result<()> {
    log::debug!("Installing {to:?}...");
    ensure_parent_dir(to);
    atomic_copy(from, to)?;
    set_permission_bits(to, 0o755)
        .with_context(|| format!("Failed to set permission bits to 0o755 on file: {to:?}"))?;
    Ok(())
}

fn assemble_kernel_cmdline(init: &Path, kernel_params: Vec<String>) -> Vec<String> {
    let init_string = String::from(
        init.to_str()
            .expect("Failed to convert init path to string"),
    );
    let mut kernel_cmdline: Vec<String> = vec![format!("init={}", init_string)];
    kernel_cmdline.extend(kernel_params);
    kernel_cmdline
}

/// Atomically copy a file.
///
/// First, the content is written to a temporary file (with a `.tmp` extension).
/// Then, this file is synced, to ensure its data and metadata are fully on disk before continuing.
/// In the last step, the temporary file is renamed to the final destination.
///
/// Due to the deficiencies of FAT32, it is possible for the filesystem to become corrupted after power loss.
/// It is not possible to fully defend against this situation, so this operation is not actually fully atomic.
/// However, in all other cases, the target file is either present with its correct content or not present at all.
fn atomic_copy(from: &Path, to: &Path) -> Result<()> {
    let tmp = to.with_extension(".tmp");
    {
        let mut from_file =
            File::open(from).with_context(|| format!("Failed to read the source file {from:?}"))?;
        let mut tmp_file = File::create(&tmp)
            .with_context(|| format!("Failed to create the temporary file {tmp:?}"))?;
        std::io::copy(&mut from_file, &mut tmp_file).with_context(|| {
            format!("Failed to copy from {from:?} to the temporary file {tmp:?}")
        })?;
        tmp_file
            .sync_all()
            .with_context(|| format!("Failed to sync the temporary file {tmp:?}"))?;
    }
    fs::rename(&tmp, to)
        .with_context(|| format!("Failed to move temporary file {tmp:?} to target {to:?}"))
}

/// Set the octal permission bits of the specified file.
fn set_permission_bits(path: &Path, permission_bits: u32) -> Result<()> {
    let mut perms = fs::metadata(path)
        .with_context(|| format!("File {path:?} doesn't have any metadata"))?
        .permissions();
    perms.set_mode(permission_bits);
    fs::set_permissions(path, perms)
        .with_context(|| format!("Failed to set permissions on {path:?}"))
}

// Ensures the parent directory of an arbitrary path exists
fn ensure_parent_dir(path: &Path) {
    if let Some(parent) = path.parent() {
        fs::create_dir_all(parent).ok();
    }
}

/// Determine if a newer systemd-boot version is available.
///
/// "Newer" can mean
///   (1) no file exists at the destination,
///   (2) the file at the destination is malformed,
///   (3) a binary with a higher version is available.
fn newer_systemd_boot(from: &Path, to: &Path) -> Result<bool> {
    // If the file doesn't exists at the destination, it should be installed.
    if !to.exists() {
        return Ok(true);
    }

    // If the version from the source binary cannot be read, something is irrecoverably wrong.
    let from_version = SystemdVersion::from_systemd_boot_binary(from)
        .with_context(|| format!("Failed to read systemd-boot version from {from:?}."))?;

    // If the version cannot be read from the destination binary, it is malformed. It should be
    // forcibly reinstalled.
    let to_version = match SystemdVersion::from_systemd_boot_binary(to) {
        Ok(version) => version,
        _ => return Ok(true),
    };

    Ok(from_version > to_version)
}<|MERGE_RESOLUTION|>--- conflicted
+++ resolved
@@ -297,14 +297,11 @@
         let lanzaboote_image_path = lanzaboote_image(&tempdir, &parameters)
             .context("Failed to build and sign lanzaboote stub image.")?;
 
-<<<<<<< HEAD
-=======
         let stub_target = self
             .esp_paths
             .linux
             .join(stub_name(generation, &self.signer).context("Get stub name")?);
         self.gc_roots.extend([&stub_target]);
->>>>>>> 2fa1368f
         install_signed(&self.signer, &lanzaboote_image_path, &stub_target)
             .context("Failed to install the Lanzaboote stub.")?;
 
