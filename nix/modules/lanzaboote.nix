--- conflicted
+++ resolved
@@ -143,12 +143,8 @@
 
         # Use the system from the kernel's hostPlatform because this should
         # always, even in the cross compilation case, be the right system.
-<<<<<<< HEAD
-        ${cfg.package}/bin/lzbt install \
+        ${lib.getExe cfg.package} install \
           --mode ${cfg.mode} \
-=======
-        ${lib.getExe cfg.package} install \
->>>>>>> 3326a0b3
           --system ${config.boot.kernelPackages.stdenv.hostPlatform.system} \
           --systemd ${config.systemd.package} \
           --systemd-boot-loader-config ${loaderConfigFile} \
